/*
 * Copyright 2015 Netflix, Inc.
 *
 * Licensed under the Apache License, Version 2.0 (the "License");
 * you may not use this file except in compliance with the License.
 * You may obtain a copy of the License at
 *
 *    http://www.apache.org/licenses/LICENSE-2.0
 *
 * Unless required by applicable law or agreed to in writing, software
 * distributed under the License is distributed on an "AS IS" BASIS,
 * WITHOUT WARRANTIES OR CONDITIONS OF ANY KIND, either express or implied.
 * See the License for the specific language governing permissions and
 * limitations under the License.
 */

buildscript {
    ext {
      korkVersion = "4.1.0-rc.10+springBoot2"
      fiatVersion = "1.0.0-rc.8+springBoot2"
    }
    repositories {
        jcenter()
        maven { url 'https://spinnaker.bintray.com/gradle/' }
        maven { url "https://plugins.gradle.org/m2/" }
    }
    dependencies {
        classpath "com.netflix.spinnaker.gradle:spinnaker-dev-plugin:6.0.0"
        if (Boolean.valueOf(enablePublishing)) {
            classpath "com.netflix.spinnaker.gradle:spinnaker-gradle-project:6.0.0"
        }
    }
}

allprojects {
    apply plugin: "spinnaker.base-project"
    if (Boolean.valueOf(enablePublishing)) {
        apply plugin: "spinnaker.project"
    }
    apply plugin: "java-library"
    apply plugin: "groovy"
    apply plugin: 'jacoco'
<<<<<<< HEAD
=======
    group = "com.netflix.spinnaker.echo"

    ext {
        spinnakerDependenciesVersion = '1.41.0'
        if (project.hasProperty('spinnakerDependenciesVersion')) {
            spinnakerDependenciesVersion = project.property('spinnakerDependenciesVersion')
        }
    }

    def checkLocalVersions = [spinnakerDependenciesVersion: spinnakerDependenciesVersion]
    if (ext.has('versions')) {
        def extVers = ext.get('versions')
        if (extVers instanceof Map) {
            checkLocalVersions.putAll(extVers)
        }
    }
>>>>>>> dae61990

    group = "com.netflix.spinnaker.echo"

    test {
      testLogging {
        exceptionFormat = 'full'
      }
    }

    tasks.withType(JavaExec) {
      if (System.getProperty('DEBUG', 'false') == 'true') {
        jvmArgs '-agentlib:jdwp=transport=dt_socket,server=y,suspend=n,address=8189'
      }
    }

}

subprojects {
    jacoco {
        toolVersion = '0.8.3'
    }

    dependencies {
        implementation platform("com.netflix.spinnaker.kork:kork-bom:$korkVersion")
        annotationProcessor platform("com.netflix.spinnaker.kork:kork-bom:$korkVersion")
        testAnnotationProcessor platform("com.netflix.spinnaker.kork:kork-bom:$korkVersion")
        compileOnly "org.projectlombok:lombok"
        annotationProcessor "org.projectlombok:lombok"
        testAnnotationProcessor "org.projectlombok:lombok"

        implementation "org.codehaus.groovy:groovy-all"
        implementation "com.github.ben-manes.caffeine:guava"
        implementation "org.slf4j:slf4j-api"
        implementation "net.logstash.logback:logstash-logback-encoder"
        implementation "org.springframework.boot:spring-boot-properties-migrator"

        testImplementation "org.spockframework:spock-core"

        testImplementation "org.springframework.boot:spring-boot-starter-test"
        testImplementation "org.spockframework:spock-core"
        testImplementation "org.spockframework:spock-spring"
        testImplementation "org.springframework:spring-test"
        testImplementation "org.hamcrest:hamcrest-core"
        testRuntimeOnly "cglib:cglib-nodep"
        testRuntimeOnly "org.objenesis:objenesis"
    }
}

defaultTasks ':echo-web:run'<|MERGE_RESOLUTION|>--- conflicted
+++ resolved
@@ -33,6 +33,7 @@
 }
 
 allprojects {
+    group = "com.netflix.spinnaker.echo"
     apply plugin: "spinnaker.base-project"
     if (Boolean.valueOf(enablePublishing)) {
         apply plugin: "spinnaker.project"
@@ -40,25 +41,6 @@
     apply plugin: "java-library"
     apply plugin: "groovy"
     apply plugin: 'jacoco'
-<<<<<<< HEAD
-=======
-    group = "com.netflix.spinnaker.echo"
-
-    ext {
-        spinnakerDependenciesVersion = '1.41.0'
-        if (project.hasProperty('spinnakerDependenciesVersion')) {
-            spinnakerDependenciesVersion = project.property('spinnakerDependenciesVersion')
-        }
-    }
-
-    def checkLocalVersions = [spinnakerDependenciesVersion: spinnakerDependenciesVersion]
-    if (ext.has('versions')) {
-        def extVers = ext.get('versions')
-        if (extVers instanceof Map) {
-            checkLocalVersions.putAll(extVers)
-        }
-    }
->>>>>>> dae61990
 
     group = "com.netflix.spinnaker.echo"
 
